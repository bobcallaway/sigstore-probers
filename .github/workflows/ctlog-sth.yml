--- conflicted
+++ resolved
@@ -36,13 +36,8 @@
           shard: 2022-2
 
     steps:
-<<<<<<< HEAD
-      - uses: actions/checkout@8e5e7e5ab8b370d6c329ec480221332ada57f0ab # v3.5.2
+      - uses: actions/checkout@c85c95e3d7251135ab7dc9ce3241c5835cc595a9 # v3.5.3
       - uses: actions/setup-go@fac708d6674e30b6ba41289acaab6d4b75aa0753 # v4.0.1
-=======
-      - uses: actions/checkout@c85c95e3d7251135ab7dc9ce3241c5835cc595a9 # v3.5.3
-      - uses: actions/setup-go@fac708d6674e30b6ba41289acaab6d4b75aa0753 # v3.3.0
->>>>>>> 1e6a7018
         with:
           go-version-file: 'prober/ctlog/go.mod'
           cache-dependency-path: 'prober/ctlog/go.sum'
